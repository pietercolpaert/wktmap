--- conflicted
+++ resolved
@@ -99,11 +99,8 @@
     const example = examples[newIndex];
     setWkt(example[0]);
     setEpsg(example[1]);
-<<<<<<< HEAD
+    setExampleIndex(newIndex);
     handleVisualize();
-=======
-    setExampleIndex(newIndex);
->>>>>>> 87d3130a
   }
 
   function clearLayerGroup() {
